--- conflicted
+++ resolved
@@ -9,12 +9,11 @@
 )
 
 const (
-<<<<<<< HEAD
 	PrefixForDefault     = "default"
 	PrefixForSize        = "size-"
 	PrefixForRabin       = "rabin"
 	PrefixForReedSolomon = "reed-solomon"
-=======
+
 	// DefaultBlockSize is the chunk size that splitters produce (or aim to).
 	DefaultBlockSize int64 = 1024 * 256
 
@@ -22,26 +21,18 @@
 	// This effectively mandates the maximum chunk size
 	// See discussion at https://github.com/ipfs/go-ipfs-chunker/pull/21#discussion_r369124879 for background
 	ChunkSizeLimit int = 1048576
->>>>>>> 03118146
 )
 
 var (
 	ErrRabinMin = errors.New("rabin min must be greater than 16")
 	ErrSize     = errors.New("chunker size must be greater than 0")
-<<<<<<< HEAD
-=======
 	ErrSizeMax  = fmt.Errorf("chunker parameters may not exceed the maximum chunk size of %d", ChunkSizeLimit)
->>>>>>> 03118146
 )
 
 // FromString returns a Splitter depending on the given string:
 // it supports "default" (""), "size-{size}", "rabin", "rabin-{blocksize}",
-<<<<<<< HEAD
-// "rabin-{min}-{avg}-{max}", "reed-solomon", and
-// "reed-solomon-{#data}-{#parity}-{size}".
-=======
-// "rabin-{min}-{avg}-{max}" and "buzhash".
->>>>>>> 03118146
+// "rabin-{min}-{avg}-{max}", "reed-solomon",
+// "reed-solomon-{#data}-{#parity}-{size}" and "buzhash".
 func FromString(r io.Reader, chunker string) (Splitter, error) {
 	switch {
 	case chunker == "" || chunker == PrefixForDefault:
@@ -62,13 +53,11 @@
 	case strings.HasPrefix(chunker, PrefixForRabin):
 		return parseRabinString(r, chunker)
 
-<<<<<<< HEAD
 	case strings.HasPrefix(chunker, PrefixForReedSolomon):
 		return parseReedSolomonString(r, chunker)
-=======
+
 	case chunker == "buzhash":
 		return NewBuzhash(r), nil
->>>>>>> 03118146
 
 	default:
 		return nil, fmt.Errorf("unrecognized chunker option: %s", chunker)
